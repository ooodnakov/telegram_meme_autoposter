[Telegram]
api_id = 1
api_hash = 1
username = 1
target_channel = 1

[Bot]
bot_token = 1
bot_username = 1
bot_chat_id = 1
admin_ids = 1,2,3

[Chats]
selected_chats = @ooodnakov_memes
luba_chat = @ooodnakov_memes

[Schedule]
quiet_hours_start = 22
quiet_hours_end = 10

[RateLimit]
rate = 1.0
capacity = 5

[Minio]
# Either configure ``host`` and ``port`` or provide a full ``url``.
host = localhost
port = 9000
# url = http://minio:9000
# public_url = https://minio.example.com
access_key = minioadmin
secret_key = minioadmin

[Web]
access_key = change_me

<<<<<<< HEAD
[I18n]
default = ru
# Example of per-user preferences: "12345:en,67890:ru"
users =
=======
[Gemini]
api_key = change_me
model = gemini-1.5-flash

[Caption]
enabled = false
target_lang = en
>>>>>>> 4c925848
<|MERGE_RESOLUTION|>--- conflicted
+++ resolved
@@ -34,17 +34,15 @@
 [Web]
 access_key = change_me
 
-<<<<<<< HEAD
 [I18n]
 default = ru
 # Example of per-user preferences: "12345:en,67890:ru"
 users =
-=======
+
 [Gemini]
 api_key = change_me
 model = gemini-1.5-flash
 
 [Caption]
 enabled = false
-target_lang = en
->>>>>>> 4c925848
+target_lang = ru
