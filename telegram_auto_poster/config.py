--- conflicted
+++ resolved
@@ -168,9 +168,6 @@
                     chats_section[k] = parser.get("Chats", k)
         if chats_section:
             data["chats"] = chats_section
-<<<<<<< HEAD
-
-=======
     if parser.has_section("Schedule"):
         data["schedule"] = {
             k: parser.get("Schedule", k)
@@ -183,7 +180,6 @@
             for k in WebConfig.model_fields
             if parser.has_option("Web", k)
         }
->>>>>>> 22e69af3
     return data
 
 
