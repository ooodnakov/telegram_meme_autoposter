from __future__ import annotations

import asyncio
import datetime
import mimetypes
import os
import secrets
from pathlib import Path

from fastapi import FastAPI, Form, Request, Response, status
from fastapi.concurrency import run_in_threadpool
from fastapi.responses import HTMLResponse, JSONResponse, RedirectResponse
from fastapi.staticfiles import StaticFiles
from fastapi.templating import Jinja2Templates
from loguru import logger
from miniopy_async.commonconfig import CopySource
from telegram import Bot

from telegram_auto_poster.config import (
    BUCKET_MAIN,
    CONFIG,
    PHOTOS_PATH,
    SCHEDULED_PATH,
    SUGGESTION_CAPTION,
    VIDEOS_PATH,
)
from telegram_auto_poster.utils.db import (
    add_scheduled_post,
    decrement_batch_count,
    get_scheduled_posts,
    get_scheduled_posts_count,
    increment_batch_count,
    remove_scheduled_post,
)
from telegram_auto_poster.utils.deduplication import (
    add_approved_hash,
    calculate_image_hash,
    calculate_video_hash,
)
from telegram_auto_poster.utils.general import (
    cleanup_temp_file,
    download_from_minio,
    prepare_group_items,
    send_group_media,
    send_media_to_telegram,
)
from telegram_auto_poster.utils.scheduler import find_next_available_slot
from telegram_auto_poster.utils.stats import stats
from telegram_auto_poster.utils.storage import storage
from telegram_auto_poster.utils.timezone import (
    FLATPICKR_FORMAT,
    UTC,
    format_display,
    now_utc,
    parse_to_utc_timestamp,
)

app = FastAPI(title="Telegram Autoposter Admin")

base_path = Path(__file__).parent
templates = Jinja2Templates(directory=str(base_path / "templates"))
app.mount("/static", StaticFiles(directory=str(base_path / "static")), name="static")

bot = Bot(token=CONFIG.bot.bot_token.get_secret_value())
TARGET_CHANNEL = CONFIG.telegram.target_channel
QUIET_START = CONFIG.schedule.quiet_hours_start
QUIET_END = CONFIG.schedule.quiet_hours_end
ITEMS_PER_PAGE = 30


def _paginate(
    total: int, page: int, per_page: int = ITEMS_PER_PAGE
) -> tuple[int, int, int]:
    """Return sanitized page number, total pages and offset."""

    total_pages = max(1, (total + per_page - 1) // per_page)
    page = max(1, min(page, total_pages))
    offset = (page - 1) * per_page
    return page, total_pages, offset


@app.middleware("http")
async def require_access_key(request: Request, call_next):
    access_key = CONFIG.web.access_key
    if access_key is None:
        return await call_next(request)
    expected = access_key.get_secret_value()
    query_key = request.query_params.get("key")
    if query_key is not None:
        if secrets.compare_digest(query_key, expected):
            response = await call_next(request)
            response.set_cookie(
                "access_key", query_key, httponly=True, secure=True, samesite="lax"
            )
            return response
        return Response(
            status_code=status.HTTP_401_UNAUTHORIZED,
            content="Invalid access key",
        )
    cookie_key = request.cookies.get("access_key")
    if cookie_key and secrets.compare_digest(cookie_key, expected):
        return await call_next(request)
    return Response(
        status_code=status.HTTP_401_UNAUTHORIZED, content="Invalid access key"
    )


async def _list_media(
    prefix_type: str, *, offset: int = 0, limit: int | None = None
) -> list[str]:
    photos_count = await storage.count_files(
        BUCKET_MAIN, prefix=f"{PHOTOS_PATH}/{prefix_type}_"
    )
    objects: list[str] = []
    if offset < photos_count:
        photo_limit = None if limit is None else min(limit, photos_count - offset)
        objects += await storage.list_files(
            BUCKET_MAIN,
            prefix=f"{PHOTOS_PATH}/{prefix_type}_",
            offset=offset,
            limit=photo_limit,
        )
        video_offset = 0
        remaining = None if limit is None else limit - len(objects)
    else:
        video_offset = offset - photos_count
        remaining = None if limit is None else limit
    if remaining is None or remaining > 0:
        objects += await storage.list_files(
            BUCKET_MAIN,
            prefix=f"{VIDEOS_PATH}/{prefix_type}_",
            offset=video_offset,
            limit=remaining,
        )
    return objects


async def _gather_posts(
    only_suggestions: bool,
    *,
    offset: int = 0,
    limit: int | None = None,
) -> list[dict]:
    objects = await _list_media("processed", offset=offset, limit=limit)
    posts: list[dict] = []
    grouped: dict[str, list[dict]] = {}
    for obj in objects:
        file_name = os.path.basename(obj)
        meta = await storage.get_submission_metadata(file_name)
        is_suggestion = bool(meta and meta.get("user_id"))
        if only_suggestions and not is_suggestion:
            continue
        if not only_suggestions and is_suggestion:
            continue
        url = await storage.get_presigned_url(obj)
        if not url:
            continue
        mime, _ = mimetypes.guess_type(obj)
        is_video = obj.startswith(f"{VIDEOS_PATH}/") or (mime or "").startswith(
            "video/"
        )
        is_image = obj.startswith(f"{PHOTOS_PATH}/") or (mime or "").startswith(
            "image/"
        )
        item = {
            "path": obj,
            "url": url,
            "is_video": is_video,
            "is_image": is_image,
        }
        group_id = meta.get("group_id") if meta else None
        if group_id:
            grouped.setdefault(group_id, []).append(item)
        else:
            posts.append({"items": [item]})
    posts.extend({"items": items} for items in grouped.values())
    return posts


async def _gather_batch(*, offset: int = 0, limit: int | None = None) -> list[dict]:
    objects = await _list_media("batch", offset=offset, limit=limit)
    posts: list[dict] = []
    grouped: dict[str, list[dict]] = {}
    for obj in objects:
        file_name = os.path.basename(obj)
        meta = await storage.get_submission_metadata(file_name)
        url = await storage.get_presigned_url(obj)
        if not url:
            continue
        mime, _ = mimetypes.guess_type(obj)
        is_video = obj.startswith(f"{VIDEOS_PATH}/") or (mime or "").startswith(
            "video/"
        )
        is_image = obj.startswith(f"{PHOTOS_PATH}/") or (mime or "").startswith(
            "image/"
        )
        item = {"path": obj, "url": url, "is_video": is_video, "is_image": is_image}
        group_id = meta.get("group_id") if meta else None
        if group_id:
            grouped.setdefault(group_id, []).append(item)
        else:
            posts.append({"items": [item]})
    posts.extend({"items": items} for items in grouped.values())
    return posts


async def _get_batch_count() -> int:
    photos = await storage.list_files(BUCKET_MAIN, prefix=f"{PHOTOS_PATH}/batch_")
    videos = await storage.list_files(BUCKET_MAIN, prefix=f"{VIDEOS_PATH}/batch_")
    return len(photos) + len(videos)


async def _get_suggestions_count() -> int:
    photo_files, video_files = await asyncio.gather(
        storage.list_files(BUCKET_MAIN, prefix=f"{PHOTOS_PATH}/processed_"),
        storage.list_files(BUCKET_MAIN, prefix=f"{VIDEOS_PATH}/processed_"),
    )
    objects: list[str] = photo_files + video_files

    tasks = [storage.get_submission_metadata(os.path.basename(obj)) for obj in objects]
    results = await asyncio.gather(*tasks)

    count = 0
    for meta in results:
        if meta and meta.get("user_id"):
            count += 1

    return count


async def _get_posts_count() -> int:
    photo_files, video_files = await asyncio.gather(
        storage.list_files(BUCKET_MAIN, prefix=f"{PHOTOS_PATH}/processed_"),
        storage.list_files(BUCKET_MAIN, prefix=f"{VIDEOS_PATH}/processed_"),
    )
    objects: list[str] = photo_files + video_files

    tasks = [storage.get_submission_metadata(os.path.basename(obj)) for obj in objects]
    results = await asyncio.gather(*tasks)

    count = 0
    groups: set[str] = set()
    for meta in results:
        if meta and meta.get("user_id"):
            continue
        group_id = meta.get("group_id") if meta else None
        if group_id:
            groups.add(group_id)
        else:
            count += 1

    return count + len(groups)


async def _render_posts_page(
    request: Request,
    *,
    only_suggestions: bool,
    origin: str,
    alt_text: str,
    empty_message: str,
    template_name: str,
    page: int = 1,
    per_page: int = ITEMS_PER_PAGE,
) -> HTMLResponse:
    count = (
        await _get_suggestions_count() if only_suggestions else await _get_posts_count()
    )
    page, total_pages, offset = _paginate(count, page, per_page)
    posts = await _gather_posts(only_suggestions, offset=offset, limit=per_page)
    context = {
        "request": request,
        "posts": posts,
        "origin": origin,
        "alt_text": alt_text,
        "empty_message": empty_message,
        "page": page,
        "total_pages": total_pages,
    }
    template = (
        "_post_grid.html"
        if request.headers.get("HX-Request", "").lower() == "true"
        else template_name
    )
    return templates.TemplateResponse(template, context)


@app.get("/", response_class=HTMLResponse)
async def index(request: Request) -> HTMLResponse:
    (
        suggestions_count,
        batch_count,
        posts_count,
        scheduled_posts_raw,
        daily,
    ) = await asyncio.gather(
        _get_suggestions_count(),
        _get_batch_count(),
        _get_posts_count(),
        run_in_threadpool(get_scheduled_posts),
        stats.get_daily_stats(reset_if_new_day=False),
    )
    context = {
        "request": request,
        "suggestions_count": suggestions_count,
        "batch_count": batch_count,
        "posts_count": posts_count,
        "scheduled_count": len(scheduled_posts_raw),
        "daily": daily,
    }
    return templates.TemplateResponse("index.html", context)


@app.get(
    "/suggestions",
    response_class=HTMLResponse,
)
async def suggestions_view(request: Request, page: int = 1) -> HTMLResponse:
    return await _render_posts_page(
        request,
        only_suggestions=True,
        origin="suggestions",
        alt_text="suggestion",
        empty_message="No suggestions pending.",
        template_name="suggestions.html",
        page=page,
    )


@app.get(
    "/posts",
    response_class=HTMLResponse,
)
async def posts_view(request: Request, page: int = 1) -> HTMLResponse:
    return await _render_posts_page(
        request,
        only_suggestions=False,
        origin="posts",
        alt_text="post",
        empty_message="No posts pending.",
        template_name="posts.html",
        page=page,
    )


@app.get(
    "/batch",
    response_class=HTMLResponse,
)
async def batch_view(request: Request, page: int = 1) -> HTMLResponse:
    count = await _get_batch_count()
    page, total_pages, offset = _paginate(count, page, ITEMS_PER_PAGE)
    posts_page = await _gather_batch(offset=offset, limit=ITEMS_PER_PAGE)
    context = {
        "request": request,
        "posts": posts_page,
        "origin": "batch",
        "alt_text": "batch item",
        "empty_message": "Batch is empty.",
        "page": page,
        "total_pages": total_pages,
    }
    template = (
        "_batch_grid.html"
        if request.headers.get("HX-Request", "").lower() == "true"
        else "batch.html"
    )
    return templates.TemplateResponse(template, context)


@app.post("/batch/send")
async def send_batch() -> Response:
    posts = await _gather_batch()
    if not posts:
        return RedirectResponse(url="/batch", status_code=303)
    for post in posts:
        paths = [item["path"] for item in post["items"]]
        try:
            await _push_post_group(paths)
            await decrement_batch_count(len(paths))
            await stats.record_batch_sent(1)
        except Exception:
            # Error should be logged in _push_post_group. Here we prevent incorrect state changes.
            # A user-facing error message would be a good addition here.
            pass
    return RedirectResponse(url="/batch", status_code=303)


@app.post("/action")
async def handle_action(
    request: Request,
    path: str | None = Form(None),
    paths: list[str] = Form([]),
    action: str = Form(...),
    origin: str = Form("suggestions"),
) -> Response:
    all_paths = paths or []
    if path:
        all_paths.append(path)
    if action == "push":
        if len(all_paths) > 1:
            await _push_post_group(all_paths)
        else:
            await _push_post(all_paths[0])
    elif action == "schedule":
        for p in all_paths:
            await _schedule_post(p)
    elif action == "ok":
        for p in all_paths:
            await _ok_post(p)
    elif action == "notok":
        for p in all_paths:
            await _notok_post(p)
    elif action == "remove_batch":
        for p in all_paths:
            await _remove_batch(p)
    # If this is a background (AJAX) request, return JSON instead of redirect
    if request.headers.get("X-Background-Request", "").lower() == "true":
        return JSONResponse({"status": "ok"})

    return RedirectResponse(url=f"/{origin}", status_code=303)


async def _push_post(path: str) -> None:
    file_name = os.path.basename(path)
    media_type = "photo" if path.startswith(f"{PHOTOS_PATH}/") else "video"
    caption = ""
    meta = await storage.get_submission_metadata(file_name)
    if meta and meta.get("user_id"):
        caption = SUGGESTION_CAPTION

    temp_path, _ = await download_from_minio(path, BUCKET_MAIN)
    # Ensure downloaded file is non-empty; retry once if empty
    try:
        size = os.path.getsize(temp_path)
    except OSError:
        size = 0
    if size == 0:
        logger.warning(f"Downloaded file appears empty, retrying: {path}")
        cleanup_temp_file(temp_path)
        temp_path, _ = await download_from_minio(path, BUCKET_MAIN)
        try:
            size = os.path.getsize(temp_path)
        except OSError:
            size = 0
        if size == 0:
            logger.error(f"Skipping empty file after retry: {path}")
            cleanup_temp_file(temp_path)
            return
    item = {
        "file_name": file_name,
        "media_type": media_type,
        "temp_path": temp_path,
        "meta": meta,
        "path": path,
    }
    try:
        await send_media_to_telegram(
            bot,
            TARGET_CHANNEL,
            temp_path,
            caption=caption or None,
            supports_streaming=media_type == "video",
        )
        await _finalize_post(item)
    finally:
        cleanup_temp_file(temp_path)


async def _push_post_group(paths: list[str]) -> None:
    items, caption = await prepare_group_items(paths)
    try:
        await send_group_media(bot, TARGET_CHANNEL, items, caption)
        for it in items:
            await _finalize_post(it)
    finally:
        for item in items:
            file_obj = item["file_obj"]
            temp_path = item["temp_path"]
            file_obj.close()
            cleanup_temp_file(temp_path)


async def _finalize_post(item: dict[str, object]) -> None:
    file_name = item["file_name"]
    media_type = item["media_type"]
    temp_path = item["temp_path"]
    meta = item.get("meta")
    path = item["path"]

    await storage.delete_file(path, BUCKET_MAIN)
    if meta and meta.get("hash"):
        add_approved_hash(meta.get("hash"))
    else:
        media_hash = (
            calculate_image_hash(temp_path)
            if media_type == "photo"
            else calculate_video_hash(temp_path)
        )
        if media_hash:
            add_approved_hash(media_hash)
    await stats.record_approved(media_type, filename=file_name, source="web_push")

    review = await storage.get_review_message(file_name)
    if review:
        chat_id, message_id = review
        await bot.edit_message_caption(
            chat_id=chat_id,
            message_id=message_id,
            caption=f"Post approved with media {file_name}!",
            reply_markup=None,
        )


async def _schedule_post(path: str) -> None:
    file_name = os.path.basename(path)
    scheduled_posts = await run_in_threadpool(get_scheduled_posts)
    next_slot = find_next_available_slot(
        now_utc(), scheduled_posts, QUIET_START, QUIET_END
    )
    source = CopySource(BUCKET_MAIN, path)
    new_object_name = f"{SCHEDULED_PATH}/{file_name}"
    await storage.client.copy_object(BUCKET_MAIN, new_object_name, source)
    await storage.delete_file(path, BUCKET_MAIN)
    await run_in_threadpool(
        add_scheduled_post, int(next_slot.timestamp()), new_object_name
    )
    review = await storage.get_review_message(file_name)
    if review:
        chat_id, message_id = review
        await bot.edit_message_caption(
            chat_id=chat_id,
            message_id=message_id,
            caption=f"Post scheduled for {format_display(next_slot)}!",
            reply_markup=None,
        )


async def _ok_post(path: str) -> None:
    file_name = os.path.basename(path)
    meta = await storage.get_submission_metadata(file_name)
    media_type = "photo" if path.startswith(f"{PHOTOS_PATH}/") else "video"
    temp_path, _ = await download_from_minio(path, BUCKET_MAIN)
    try:
        batch_name = f"batch_{file_name}"
        prefix = PHOTOS_PATH if media_type == "photo" else VIDEOS_PATH
        await storage.upload_file(
            temp_path,
            BUCKET_MAIN,
            f"{prefix}/{batch_name}",
            user_id=meta.get("user_id") if meta else None,
            chat_id=meta.get("chat_id") if meta else None,
            message_id=meta.get("message_id") if meta else None,
            group_id=meta.get("group_id") if meta else None,
        )
        await storage.delete_file(path, BUCKET_MAIN)
        count = await increment_batch_count()
        await stats.record_added_to_batch(media_type)
    finally:
        cleanup_temp_file(temp_path)

    review = await storage.get_review_message(file_name)
    if review:
        chat_id, message_id = review
        await bot.edit_message_caption(
            chat_id=chat_id,
            message_id=message_id,
            caption=f"Post added to batch! There are {count} posts in the batch.",
            reply_markup=None,
        )


async def _notok_post(path: str) -> None:
    file_name = os.path.basename(path)
    media_type = "photo" if path.startswith(f"{PHOTOS_PATH}/") else "video"
    await storage.delete_file(path, BUCKET_MAIN)
    await stats.record_rejected(media_type, file_name, "web_notok")
    review = await storage.get_review_message(file_name)
    if review:
        chat_id, message_id = review
        await bot.edit_message_caption(
            chat_id=chat_id,
            message_id=message_id,
            caption=f"Post rejected: {file_name}",
            reply_markup=None,
        )


async def _remove_batch(path: str) -> None:
    await storage.delete_file(path, BUCKET_MAIN)
    await decrement_batch_count(1)


@app.get(
    "/queue",
    response_class=HTMLResponse,
)
async def queue(request: Request, page: int = 1) -> HTMLResponse:
    count = await run_in_threadpool(get_scheduled_posts_count)
    page, total_pages, offset = _paginate(count, page, ITEMS_PER_PAGE)
    raw_posts = await run_in_threadpool(
        get_scheduled_posts, offset=offset, limit=ITEMS_PER_PAGE
    )
    posts: list[dict] = []
    for path, ts in raw_posts:
        url = await storage.get_presigned_url(path)
        if not url:
            continue

        # Derive media information for proper embedding in template
        mime, _ = mimetypes.guess_type(path)
        is_video = path.startswith("videos/") or (mime or "").startswith("video/")
        is_image = path.startswith("photos/") or (mime or "").startswith("image/")

<<<<<<< HEAD
        meta = await storage.get_submission_metadata(path)
=======
        dt = datetime.datetime.fromtimestamp(ts, tz=UTC)
        display = format_display(dt)

>>>>>>> 792be48f
        posts.append(
            {
                "path": path,
                "ts": display,
                "dt_input": display,
                "url": url,
                "mime": mime or ("video/mp4" if is_video else None),
                "is_video": is_video,
                "is_image": is_image,
                "caption": meta.get("caption") if meta else None,
            }
        )

    context = {
        "request": request,
        "posts": posts,
        "page": page,
        "total_pages": total_pages,
        "datetime_format_js": FLATPICKR_FORMAT,
    }
    return templates.TemplateResponse("queue.html", context)


@app.post("/queue/schedule")
async def reschedule(
    request: Request, path: str = Form(...), scheduled_at: str = Form(...)
) -> Response:
    try:
        ts = parse_to_utc_timestamp(scheduled_at)
    except ValueError:
        return JSONResponse(
            {"status": "error", "detail": "invalid datetime"}, status_code=400
        )
    await run_in_threadpool(add_scheduled_post, ts, path)
    if request.headers.get("X-Background-Request", "").lower() == "true":
        return JSONResponse({"status": "ok"})
    return RedirectResponse(url="/queue", status_code=303)


@app.post("/queue/unschedule")
async def unschedule(request: Request, path: str = Form(...)) -> Response:
    await run_in_threadpool(remove_scheduled_post, path)
    try:
        if await storage.file_exists(path, BUCKET_MAIN):
            await storage.delete_file(path, BUCKET_MAIN)
    except Exception:
        # Best-effort delete; still redirect to keep UX smooth
        pass
    # Background (AJAX) flow returns JSON instead of redirect
    if request.headers.get("X-Background-Request", "").lower() == "true":
        return JSONResponse({"status": "ok"})

    return RedirectResponse(url="/queue", status_code=303)


@app.get(
    "/stats",
    response_class=HTMLResponse,
)
async def stats_view(request: Request) -> HTMLResponse:
    daily, total, perf, busiest = await asyncio.gather(
        stats.get_daily_stats(reset_if_new_day=False),
        stats.get_total_stats(),
        stats.get_performance_metrics(),
        stats.get_busiest_hour(),
    )
    busiest_hour, busiest_count = busiest
    approval_24h, approval_total, success_24h = await asyncio.gather(
        stats.get_approval_rate_24h(daily),
        stats.get_approval_rate_total(),
        stats.get_success_rate_24h(daily),
    )
    daily_errors = (
        daily["processing_errors"] + daily["storage_errors"] + daily["telegram_errors"]
    )
    total_errors = (
        total["processing_errors"] + total["storage_errors"] + total["telegram_errors"]
    )
    context = {
        "request": request,
        "daily": daily,
        "total": total,
        "perf": perf,
        "approval_24h": approval_24h,
        "approval_total": approval_total,
        "success_24h": success_24h,
        "busiest_hour": busiest_hour,
        "busiest_count": busiest_count,
        "daily_errors": daily_errors,
        "total_errors": total_errors,
    }
    return templates.TemplateResponse("stats.html", context)<|MERGE_RESOLUTION|>--- conflicted
+++ resolved
@@ -612,13 +612,10 @@
         is_video = path.startswith("videos/") or (mime or "").startswith("video/")
         is_image = path.startswith("photos/") or (mime or "").startswith("image/")
 
-<<<<<<< HEAD
         meta = await storage.get_submission_metadata(path)
-=======
         dt = datetime.datetime.fromtimestamp(ts, tz=UTC)
         display = format_display(dt)
 
->>>>>>> 792be48f
         posts.append(
             {
                 "path": path,
